[package]
name = "webdav-server"

# When releasing to crates.io:
# - Update html_root_url in src/main.rs
# - Update CHANGELOG.md.
# - Create git tag webdav-server-0.x.y
version = "0.3.0"

description = "webdav/http server with support for user accounts"
readme = "README.md"
documentation = "https://docs.rs/webdav-server"
repository = "https://github.com/miquels/webdav-server-rs"
homepage = "https://github.com/miquels/webdav-server-rs"
authors = ["Miquel van Smoorenburg <mike@langeraar.net>"]
edition = "2018"
license = "Apache-2.0"
categories = ["filesystem"]

[workspace]

[features]
# By default, the "pam" and "quota" features are enabled.
#
# Some systems do not have pam (like OpenBSD), so to compile this
# package without pam but with quota use:
#
#     cargo build --release --no-default-features --features=quota
#
# default = [ "pam", "quota" ]

# dependencies for the feature.
# pam = [ "pam-sandboxed" ]
# quota = [ "fs-quota" ]

# Include debug info in release builds.
[profile.release]
debug = true

# Build dependencies in optimized mode, even for debug builds.
[profile.dev.package."*"]
opt-level = 3

# Build dev-dependencies in non-optimized mode, even for release builds.
[profile.dev.build-override]
opt-level = 0

[dependencies]
clap = "2.33.3"
enum_from_str = "0.1.0"
enum_from_str_derive = "0.1.0"
env_logger = "0.8.2"
<<<<<<< HEAD
# fs-quota = { path = "fs_quota", version = "0.1.0", optional = true }
futures = "0.3.8"
handlebars = "2.0.4"
headers = "0.3.2"
http = "0.2.2"
hyper = "0.13.9"
=======
fs-quota = { path = "fs_quota", version = "0.1.0", optional = true }
futures = "0.3.12"
handlebars = "3.5.2"
headers = "0.3.3"
http = "0.2.3"
hyper = { version = "0.14.2", features = [ "http1", "http2", "server", "stream", "runtime" ] }
>>>>>>> 21234bf4
lazy_static = "1.4.0"
libc = "0.2.82"
log = "0.4.13"
net2 = "0.2.37"
# pam-sandboxed = { path = "pam", version = "0.2.0", optional = true }
percent-encoding = "2.1.0"
regex = "1.4.3"
serde = { version = "1.0.120", features = ["derive"] }
serde_json = "1.0.61"
time = "0.1.42"
tokio = { version = "1.0.2", features = ["full"] }
toml = "0.5.8"
url = "2.2.0"
<<<<<<< HEAD
#webdav-handler = { path = "../webdav-handler-rs", version = "=0.2.0-alpha.5" }
#webdav-handler = { path = "webdav-handler-rs", version = "=0.2.0-alpha.5" }
webdav-handler = "=0.2.0-alpha.5"
pwhash = "0.3.1"

[target.'cfg(unix)'.dependencies]
fs-quota = { path = "fs_quota", version = "0.1.0", optional = true }
pam-sandboxed = { path = "pam", version = "0.2.0", optional = true }
=======
#webdav-handler = { path = "../webdav-handler-rs", version = "=0.2.0-alpha.6" }
webdav-handler = "=0.2.0-alpha.6"
pwhash = "1.0.0"
>>>>>>> 21234bf4
<|MERGE_RESOLUTION|>--- conflicted
+++ resolved
@@ -50,21 +50,12 @@
 enum_from_str = "0.1.0"
 enum_from_str_derive = "0.1.0"
 env_logger = "0.8.2"
-<<<<<<< HEAD
 # fs-quota = { path = "fs_quota", version = "0.1.0", optional = true }
-futures = "0.3.8"
-handlebars = "2.0.4"
-headers = "0.3.2"
-http = "0.2.2"
-hyper = "0.13.9"
-=======
-fs-quota = { path = "fs_quota", version = "0.1.0", optional = true }
 futures = "0.3.12"
 handlebars = "3.5.2"
 headers = "0.3.3"
 http = "0.2.3"
 hyper = { version = "0.14.2", features = [ "http1", "http2", "server", "stream", "runtime" ] }
->>>>>>> 21234bf4
 lazy_static = "1.4.0"
 libc = "0.2.82"
 log = "0.4.13"
@@ -78,17 +69,11 @@
 tokio = { version = "1.0.2", features = ["full"] }
 toml = "0.5.8"
 url = "2.2.0"
-<<<<<<< HEAD
 #webdav-handler = { path = "../webdav-handler-rs", version = "=0.2.0-alpha.5" }
 #webdav-handler = { path = "webdav-handler-rs", version = "=0.2.0-alpha.5" }
-webdav-handler = "=0.2.0-alpha.5"
-pwhash = "0.3.1"
+webdav-handler = "=0.2.0-alpha.6"
+pwhash = "1.0.0"
 
 [target.'cfg(unix)'.dependencies]
 fs-quota = { path = "fs_quota", version = "0.1.0", optional = true }
 pam-sandboxed = { path = "pam", version = "0.2.0", optional = true }
-=======
-#webdav-handler = { path = "../webdav-handler-rs", version = "=0.2.0-alpha.6" }
-webdav-handler = "=0.2.0-alpha.6"
-pwhash = "1.0.0"
->>>>>>> 21234bf4
