--- conflicted
+++ resolved
@@ -27,11 +27,12 @@
 #
 #     cargo build --release --no-default-features --features=quota
 #
-default = [ "pam", "quota" ]
+default = [ "pam", "quota", "tls" ]
 
 # dependencies for the feature.
 pam = [ "pam-sandboxed" ]
 quota = [ "fs-quota" ]
+tls = []
 
 # Include debug info in release builds.
 [profile.release]
@@ -68,28 +69,17 @@
 serde_json = "1.0.64"
 socket2 = "0.4.0"
 time = "0.1.42"
-<<<<<<< HEAD
-#tls-listener = { version = "0.2.1", features = [ "hyper-h1", "hyper-h2" ] }
+#tls-listener = { version = "0.5.1", features = [ "hyper-h1", "hyper-h2", "rustls" ] }
 tokio = { version = "1.5.0", features = ["full"] }
-#tokio-rustls = "0.22.0"
+#tokio-rustls = "0.23.4"
 toml = "0.5.8"
 url = "2.2.2"
 webdav-handler = { path = "webdav-handler-rs", version = "=0.2.0" }
 #webdav-handler = "0.2.0"
 pwhash = "1.0.0"
 
-[target.'cfg(not(target_os = "windows"))'.dependencies]
+[target.'cfg(not(windows))'.dependencies]
 fs-quota = { path = "fs_quota", version = "0.1.0", optional = true }
 pam-sandboxed = { path = "pam", version = "0.2.0", optional = true }
-tls-listener = { version = "0.2.1", features = [ "hyper-h1", "hyper-h2" ] }
-tokio-rustls = "0.22.0"
-=======
 tls-listener = { version = "0.5.1", features = [ "hyper-h1", "hyper-h2", "rustls" ] }
-tokio = { version = "1.5.0", features = ["full"] }
 tokio-rustls = "0.23.4"
-toml = "0.5.8"
-url = "2.2.2"
-webdav-handler = { path = "../webdav-handler-rs", version = "=0.2.0" }
-#webdav-handler = "0.2.0"
-pwhash = "1.0.0"
->>>>>>> 9f3ea0a8
