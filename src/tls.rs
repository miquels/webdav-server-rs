--- conflicted
+++ resolved
@@ -2,27 +2,19 @@
 use std::io::{self, ErrorKind};
 use std::sync::Arc;
 
-<<<<<<< HEAD
-#[cfg(feature = "tls")]
-use tokio_rustls::rustls::internal::pemfile;
-#[cfg(feature = "tls")]
-use tokio_rustls::rustls::{NoClientAuth, ServerConfig};
-
-use crate::config::Server;
-
-#[cfg(feature = "tls")]
-pub fn tls_config(cfg: &Server) -> io::Result<ServerConfig> {
-=======
+#[cfg(all(not(windows), feature = "tls"))]
 use tokio_rustls::rustls::{Certificate, PrivateKey, ServerConfig};
+#[cfg(all(not(windows), feature = "tls"))]
 use tokio_rustls::TlsAcceptor;
+#[cfg(all(not(windows), feature = "tls"))]
 use rustls_pemfile as pemfile;
 
 use crate::config::Server;
 
+#[cfg(all(not(windows), feature = "tls"))]
 pub fn tls_acceptor(cfg: &Server) -> io::Result<TlsAcceptor> {
 
     // Private key.
->>>>>>> 9f3ea0a8
     let pkey_fn = cfg.tls_key.as_ref().ok_or_else(|| {
         io::Error::new(io::ErrorKind::NotFound, "config: server: tls_key not set")
     })?;
