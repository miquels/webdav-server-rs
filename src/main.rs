--- conflicted
+++ resolved
@@ -28,7 +28,7 @@
 use std::convert::TryFrom;
 use std::io;
 use std::net::{SocketAddr, ToSocketAddrs};
-#[cfg(feature = "tls")]
+#[cfg(all(not(windows), feature = "tls"))]
 use std::os::unix::io::{FromRawFd, AsRawFd};
 use std::process::exit;
 use std::sync::Arc;
@@ -41,9 +41,9 @@
     server::conn::{AddrIncoming, AddrStream},
     service::{make_service_fn, service_fn},
 };
-#[cfg(feature = "tls")]
+#[cfg(all(not(windows), feature = "tls"))]
 use tls_listener::TlsListener;
-#[cfg(feature = "tls")]
+#[cfg(all(not(windows), feature = "tls"))]
 use tokio_rustls::server::TlsStream;
 use webdav_handler::{davpath::DavPath, DavConfig, DavHandler, DavMethod, DavMethodSet};
 use webdav_handler::{fakels::FakeLs, fs::DavFileSystem, ls::DavLockSystem};
@@ -52,12 +52,8 @@
 use crate::rootfs::RootFs;
 use crate::router::MatchedRoute;
 use crate::suid::proc_switch_ugid;
-<<<<<<< HEAD
-#[cfg(feature = "tls")]
-use crate::tls::tls_config;
-=======
+#[cfg(all(not(windows), feature = "tls"))]
 use crate::tls::tls_acceptor;
->>>>>>> 9f3ea0a8
 use crate::userfs::UserFs;
 
 static PROGNAME: &'static str = "webdav-server";
@@ -109,27 +105,29 @@
             None => return Ok(None),
         };
 
-        #[cfg(target_os = "windows")]
+		#[cfg(target_os = "windows")]
             panic!();
-        #[cfg(not(target_os = "windows"))]
+		#[cfg(not(target_os = "windows"))]
         {
-            // check if user exists.
-            let pwd = match cache::cached::unixuser(user, self.config.unix.aux_groups).await {
-                Ok(pwd) => pwd,
-                Err(_) => {
-                    debug!("acct: unix: user {} not found", user);
-                    return Err(StatusCode::UNAUTHORIZED);
-                },
-            };
-
-            // check minimum uid
-            if let Some(min_uid) = self.config.unix.min_uid {
-                if pwd.uid < min_uid {
-                    debug!("acct: {}: uid {} too low (<{})", pwd.name, pwd.uid, min_uid);
-                    return Err(StatusCode::FORBIDDEN);
-                }
+        
+        // check if user exists.
+        let pwd = match cache::cached::unixuser(user, self.config.unix.aux_groups).await {
+            Ok(pwd) => pwd,
+            Err(_) => {
+                debug!("acct: unix: user {} not found", user);
+                return Err(StatusCode::UNAUTHORIZED);
+            },
+        };
+
+        // check minimum uid
+        if let Some(min_uid) = self.config.unix.min_uid {
+            if pwd.uid < min_uid {
+                debug!("acct: {}: uid {} too low (<{})", pwd.name, pwd.uid, min_uid);
+                return Err(StatusCode::FORBIDDEN);
             }
-            Ok(Some(pwd))
+        }
+        Ok(Some(pwd))
+
         }
     }
 
@@ -387,7 +385,6 @@
     }
 }
 
-
 fn main() -> Result<(), Box<dyn std::error::Error>> {
     // command line option processing.
     let matches = clap_app!(webdav_server =>
@@ -466,7 +463,7 @@
         // build servers (one for each listen address).
         let dav_server = Server::new(config.clone(), auth);
         let mut servers = Vec::new();
-        #[cfg(feature="tls")]
+        #[cfg(all(not(windows), feature = "tls"))]
         let mut tls_servers = Vec::new();
 
         // Plaintext servers.
@@ -502,7 +499,7 @@
             });
         }
 
-        #[cfg(feature="tls")]
+        #[cfg(all(not(windows), feature = "tls"))]
         // TLS servers.
         if tls_addrs.len() > 0 {
             let tls_acceptor = tls_acceptor(&config.server)?;
@@ -591,7 +588,7 @@
         for server in servers.drain(..) {
             tasks.push(tokio::spawn(server));
         }
-        #[cfg(feature="tls")]
+        #[cfg(all(not(windows), feature = "tls"))]
         for server in tls_servers.drain(..) {
             tasks.push(tokio::spawn(server));
         }
